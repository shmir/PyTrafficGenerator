--- conflicted
+++ resolved
@@ -18,22 +18,11 @@
       uses: actions/setup-python@v2
       with:
         python-version: '3.x'
-<<<<<<< HEAD
-    - name: Build
-      run: |
-        make install
-        make build
-    - name: Publish
-=======
     - name: Build and Publish
->>>>>>> 01150ff7
       env:
         TWINE_USERNAME: ${{ secrets.PYPI_USERNAME }}
         TWINE_PASSWORD: ${{ secrets.PYPI_PASSWORD }}
       run: |
-<<<<<<< HEAD
-=======
         make install
         make build
->>>>>>> 01150ff7
         twine upload dist/*